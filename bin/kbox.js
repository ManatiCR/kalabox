#!/usr/bin/env node

'use strict';

/**
 * This file is meant to be linked as a "kbox" executable.
 */

var fs = require('fs');
var path = require('path');

var _ = require('lodash');
var argv = require('minimist')(process.argv.slice(2));
var chalk = require('chalk');
var Liftoff = require('liftoff');
var tildify = require('tildify');

var deps = require('../lib/deps.js');
var tasks = require('../lib/tasks.js');
var manager = require('../lib/manager.js');
var App = require('../lib/app.js');
var kConfig = require('../lib/kConfig.js');
<<<<<<< HEAD
var _apps = require('../lib/apps.js');
var _util = require('../lib/util.js');
=======
var b2d = require('../lib/b2d.js');
var kenv = require('../lib/kEnv.js');
>>>>>>> 9af2e066

var init = function() {
  // argv
  deps.register('argv', argv);
  // manager
  deps.register('manager', manager);
  // tasks
  tasks.init();
  deps.register('tasks', tasks);
  // globalConfig
  var globalConfig = kConfig.getGlobalConfig();
  deps.register('globalConfig', globalConfig);
  deps.register('config', globalConfig);
  // manager
  manager.setup();
};

var initWithApp = function(app) {
  // appConfig
  var appConfig = kConfig.getAppConfig(app);
  deps.register('appConfig', appConfig);
  // app
  deps.register('app', app);
};

// set env var for ORIGINAL cwd before anything touches it
process.env.INIT_CWD = process.cwd();

var cli = new Liftoff({
  name: 'profile',
  configName: '.kalabox',
  extensions: {
    '.json': null
  },
  modulePath: path.resolve(__dirname, '../'),
  modulePackage: path.resolve(__dirname, '../package.json')
});

// exit with 0 or 1
var failed = false;
process.once('exit', function(code) {
  if (code === 0 && failed) {
    process.exit(1);
  }
});

var cliPackage = require('../package');
var versionFlag = argv.v || argv.version;
var tasksFlag = argv.T || argv.tasks;

function logError(err) {
  console.log(chalk.red(err.message));
}

function processTask(env) {
  // Get dependencies.
  deps.call(function(tasks) {
    // Replace app with the app name.
    if (argv._[0] === 'app' && env.app) {
      argv._[0] = env.app.name;
    }
    // Map taskName to task function.
    var result = tasks.getTask(argv._);
    if (!result || !result.task || !result.task.task) {
      tasks.prettyPrint(result.task);
    } else {
      argv._ = result.args;
      result.task.task(function(err) {
        if (err) {
          throw err;
        }
      });
    }
  });
}

function handleArguments(env) {
  if (argv.verbose) {
    console.log(chalk.yellow('CLI OPTIONS:'), argv);
    console.log(chalk.yellow('CWD:'), env.cwd);
    console.log(chalk.red('APP CONFIG LOCATION:'),  env.configPath);
    console.log(chalk.red('APP CONFIG BASE DIR:'), env.configBase);
    console.log(chalk.cyan('KALABOX PACKAGE.JSON'), require('../package'));
  }

  var workingDir = env.cwd;
  var configPath = path.join(env.cwd, '.kalabox', 'profile.json');

  // Init dependencies.
  init();

  _apps.getAppNames(function(err, appNames) {

    // Setup all the apps.
    var apps = {};
    appNames.forEach(function(appName) {
      var appConfig = kConfig.getAppConfig({name: appName});
      apps[appName] = new App(appName, appConfig);
      apps[appName].setup();
    });

    // Load target app.
    var appArgument = argv._[0];
    var appToLoad = _util.helpers.find(appNames, function(appName) {
      return appName === appArgument;
    });
    if (appToLoad !== null) {
      env.app = apps[appToLoad];
      initWithApp(env.app);
    }

    try {
      // Run the task.
      processTask(env);
    } catch (err) {
      // Log error.
      logError(err);
    }
  });

  env.manager = manager;

  if (argv.verbose) {
    console.log(chalk.red('APP CONFIG:'), env.config);
    console.log('Using config file', chalk.magenta(tildify(env.configPath)));
  }
}

<<<<<<< HEAD
function logError(err) {
  console.log(chalk.red(err.message));
  throw err;
}
=======
cli.on('require', function(name) {
  console.log('Requiring external module', chalk.magenta(name));
});
>>>>>>> 9af2e066

cli.on('requireFail', function(name) {
  console.log(chalk.red('Failed to load external module'), chalk.magenta(name));
});

cli.launch({
  cwd: argv.cwd,
  configPath: argv.kalaboxfile,
  require: argv.require,
  completion: argv.completion,
  verbose: argv.verbose,
  app: argv.app
}, handleArguments);<|MERGE_RESOLUTION|>--- conflicted
+++ resolved
@@ -20,13 +20,10 @@
 var manager = require('../lib/manager.js');
 var App = require('../lib/app.js');
 var kConfig = require('../lib/kConfig.js');
-<<<<<<< HEAD
 var _apps = require('../lib/apps.js');
 var _util = require('../lib/util.js');
-=======
 var b2d = require('../lib/b2d.js');
 var kenv = require('../lib/kEnv.js');
->>>>>>> 9af2e066
 
 var init = function() {
   // argv
@@ -155,16 +152,14 @@
   }
 }
 
-<<<<<<< HEAD
 function logError(err) {
   console.log(chalk.red(err.message));
   throw err;
 }
-=======
+
 cli.on('require', function(name) {
   console.log('Requiring external module', chalk.magenta(name));
 });
->>>>>>> 9af2e066
 
 cli.on('requireFail', function(name) {
   console.log(chalk.red('Failed to load external module'), chalk.magenta(name));
