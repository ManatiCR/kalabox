--- conflicted
+++ resolved
@@ -312,7 +312,6 @@
 };
 
 /*
-<<<<<<< HEAD
  * Returns true if any of the app's containers are installed.
  */
 var isInstalled = exports.isInstalled = function(app, callback) {
@@ -322,7 +321,7 @@
   });
 };
 
-=======
+/*
  * Uninstall a component.
  */
 var uninstallComponent = function(component, callback) {
@@ -529,7 +528,6 @@
 
 };
 
->>>>>>> e2fd7a2d
 /*
  * Get install options object for a given app component.
  */
