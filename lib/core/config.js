/**
 * Module for global and app configs.
 * @module kbox.core.config
 */

'use strict';

var path = require('path');
var os = require('os');
var fs = require('fs');
var env = require('./env.js');
var deps = require('./deps.js');
var log = require('./log.js');
var _ = require('lodash');

// Constants
var CONFIG_FILENAME = 'kalabox.json';
exports.CONFIG_FILENAME = CONFIG_FILENAME;

var DEFAULT_GLOBAL_CONFIG = {
  domain: 'kbox',
<<<<<<< HEAD
  engine: 'kalabox-engine-docker@0.6.8',
  services: 'kalabox-services-kalabox@0.6.7',
  apps: [
    'kalabox-app-drupal7@0.7.1'
  ],
=======
  engine: 'kalabox-engine-docker@0.6.9',
  engineRepo: 'kalabox',
  services: 'kalabox-services-kalabox@0.6.8',
>>>>>>> a86e1e1b
  profile: 'standard',
  sharing: true,
  kboxRoot: ':home:/kalabox',
  kalaboxRoot: ':kboxRoot:',
  logLevel: 'debug',
  logLevelConsole: 'info',
  logRoot: ':sysConfRoot:/logs',
  downloadsRoot: ':sysConfRoot:/downloads',
  appsRoot: ':kboxRoot:/apps',
  appRegistry: ':sysConfRoot:/appRegistry.json',
  globalPluginRoot: ':kboxRoot:/plugins',
  globalPlugins: [
    'kalabox-core',
    'kalabox-syncthing',
    'kalabox-app-drupal7'
  ],
  configSources: [
    'DEFAULT_GLOBAL_CONFIG'
  ]
};

var logDebug = log.debug;
var logInfo = log.info;

function normalizeValue(key, config) {
  var rawValue = config[key];
  if (typeof rawValue === 'string') {
    var params = rawValue.match(/:[a-zA-Z0-9-_]*:/g);
    if (params !== null) {
      for (var index in params) {
        var param = params[index];
        var paramKey = param.substr(1, param.length - 2);
        var paramValue = config[paramKey];
        if (paramValue !== undefined) {
          config[key] = rawValue.replace(param, paramValue);
        }
      }
    }
  }
}
exports.normalizeValue = normalizeValue;

function normalize(config) {
  for (var key in config) {
    normalizeValue(key, config);
  }
  return config;
}
exports.normalize = normalize;

function sort(config) {
  var keys = Object.keys(config).sort();
  var retVal = {};
  for (var i = 0; i < keys.length; ++i) {
    var key = keys[i];
    retVal[key] = config[key];
  }
  return retVal;
}

// @todo: implement
var KEYS_TO_CONCAT = [
  'configSources'
];

function mixIn(a, b) {
  for (var key in b) {
    var shouldConcat = _.contains(KEYS_TO_CONCAT, key);
    if (shouldConcat) {
      // Concat.
      if (a[key] === undefined) {
        a[key] = b[key];
      } else {
        a[key] = a[key].concat(b[key]);
      }
    } else {
      // Override.
      a[key] = b[key];
    }
  }
  return sort(normalize(a));
}
exports.mixIn = mixIn;

var getPackageJson = function() {
  return require(path.join(env.getSourceRoot(), 'package.json'));
};

/**
 * Gets the kalabox environment config.
 * @returns {object} config - The kalabox enviroment config.
 * @example
 * var envConfig = kbox.core.config.getEnvConfig();
 * // Print home directory to stdout.
 * console.log(envConfig.home);
 */
exports.getEnvConfig = function() {
  var packageJson = getPackageJson();
  var provisioned = false;
  if (fs.existsSync(path.join(env.getSysConfRoot(), 'provisioned'))) {
    provisioned = true;
  }
  return {
    provisioned: provisioned,
    home: env.getHomeDir(),
    os: {
      type: os.type(),
      platform: os.platform(),
      release: os.release(),
      arch: os.arch()
    },
    sysConfRoot: env.getSysConfRoot(),
    sysProviderRoot: env.getSysProviderRoot(),
    srcRoot: env.getSourceRoot(),
    version: packageJson.version,
    configSources: [
      'ENV_CONFIG'
    ]
  };
};

/**
 * Gets the default config. The default config is a combination of the
 *   environment config and a set of default config values.
 * @returns {object} config - The kalabox default config.
 * @example
 * var defaultConfig = kbox.core.config.getDefaultConfig();
 * // Print global plugins
 * defaultConfig.globalPlugins.forEach(function(plugin) {
 *   console.log(plugin)  ;
 * });
 */
exports.getDefaultConfig = function() {
  return mixIn(this.getEnvConfig(), DEFAULT_GLOBAL_CONFIG);
};

var getReleaseConfigFilepath = exports.getReleaseConfigFilepath = function() {
  return path.join(env.getSourceRoot(), CONFIG_FILENAME);
};

var getGlobalConfigFilepath = function() {
  return path.join(env.getSysConfRoot(), CONFIG_FILENAME);
};

var loadConfigFile = function(configFilepath) {
  var loadedConfigFile = require(configFilepath);
  loadedConfigFile.configSources = [configFilepath];
  return loadedConfigFile;
};

/**
 * Gets the global config. The global config is a combination of the
 *   environment config, the default config, and any values overriden
 *   in the $HOME/.kalabox/kalabox.json config file.
 * @returns {object} config - The kalabox global config.
 * @example
 * var globalConfig = kbox.core.config.getGlobalConfig();
 * // Print the entire global config.
 * console.log(JSON.stringify(globalConfig, null, '\t'));
 */
exports.getGlobalConfig = function() {
  var defaultConfig = this.getDefaultConfig();
  var filesToLoad = [
    getReleaseConfigFilepath(),
    getGlobalConfigFilepath()
  ];
  var globalConfig = _.reduce(filesToLoad, function(config, fileToLoad) {
    if (fs.existsSync(fileToLoad)) {
      var loadedConfigFile = loadConfigFile(fileToLoad);
      config = mixIn(config, loadedConfigFile);
    }
    return config;
  }, defaultConfig);
  return globalConfig;
};

exports.getAppConfigFilepath = function(app, config) {
  return path.join(config.appsRoot, app.name, CONFIG_FILENAME);
};

/**
 * Gets the app config for an app. The app config is a combination of the
 *   environment config, the default config, any values overriden in the
 *   $HOME/.kalabox/kalabox.json config file, and the kalabox.json config
 *   file in the app's root directory.
 * @arg {string} app - The name of the app you'd like to get the config for.
 * @returns {object} config - The app's kalabox app config.
 * @example
 * var appConfig = kbox.core.config.getAppConfig('myapp');
 * // Print the entire app config.
 * console.log(JSON.stringify(appConfig, null, '\t'));
 */
exports.getAppConfig = function(app, appRoot) {
  // @todo: this is jank
  if (typeof app === 'string') {
    var appName = app;
    app = {name: appName};
  }

  var globalConfig = this.getGlobalConfig();

  if (!appRoot) {
    appRoot = path.join(globalConfig.appsRoot, app.name);
  }

  var appConfigFilepath = path.join(appRoot, CONFIG_FILENAME);
  var appConfigFile = require(appConfigFilepath);
  appConfigFile.appRoot = appRoot;
  appConfigFile.appCidsRoot = ':appRoot:/.cids';
  var retVal = mixIn(globalConfig, appConfigFile);
  logDebug('CONFIG => App config loaded.', retVal);
  return retVal;
};<|MERGE_RESOLUTION|>--- conflicted
+++ resolved
@@ -19,17 +19,11 @@
 
 var DEFAULT_GLOBAL_CONFIG = {
   domain: 'kbox',
-<<<<<<< HEAD
-  engine: 'kalabox-engine-docker@0.6.8',
-  services: 'kalabox-services-kalabox@0.6.7',
+  engine: 'kalabox-engine-docker@0.6.9',
+  services: 'kalabox-services-kalabox@0.6.8',
   apps: [
     'kalabox-app-drupal7@0.7.1'
   ],
-=======
-  engine: 'kalabox-engine-docker@0.6.9',
-  engineRepo: 'kalabox',
-  services: 'kalabox-services-kalabox@0.6.8',
->>>>>>> a86e1e1b
   profile: 'standard',
   sharing: true,
   kboxRoot: ':home:/kalabox',
