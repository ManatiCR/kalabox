--- conflicted
+++ resolved
@@ -21,14 +21,10 @@
   domain: 'kbox',
   engine: 'kalabox-engine-docker@0.6.10',
   engineRepo: 'kalabox',
-<<<<<<< HEAD
-  services: 'kalabox-services-kalabox@0.6.8',
+  services: 'kalabox-services-kalabox@0.6.9',
   apps: [
     'kalabox-app-drupal7@0.7.2'
   ],
-=======
-  services: 'kalabox-services-kalabox@0.6.9',
->>>>>>> 11706f1f
   profile: 'standard',
   sharing: true,
   kboxRoot: ':home:/kalabox',
