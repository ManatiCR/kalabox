--- conflicted
+++ resolved
@@ -311,7 +311,15 @@
   });
 };
 
-<<<<<<< HEAD
+/**
+ * List all containers
+ */
+var list = function(done) {
+  docker.listContainers({all: 1}, function(err, containers) {
+    done(err, containers);
+  });
+};
+
 var loadPlugins = function(globalConfig) {
   var dirsToSearch = [
     globalConfig.srcRoot,
@@ -319,14 +327,6 @@
   ];
   globalConfig.globalPlugins.forEach(function(pluginName) {
     plugins[pluginName] = _plugin.load(pluginName, dirsToSearch);
-=======
-/**
- * List all containers
- */
-var list = function(done) {
-  docker.listContainers({all: 1}, function(err, containers) {
-    done(err, containers);
->>>>>>> 9af2e066
   });
 };
 
