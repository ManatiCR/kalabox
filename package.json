{
  "name": "kalabox",
  "description": "A framework to build reusable, super fast, highly customizable, extensible integrated workflow solutions for all kinds of apps.",
  "keywords": [
    "docker",
    "kalabox",
    "drupal",
    "wordpress"
  ],
  "preferGlobal": true,
<<<<<<< HEAD
  "version": "0.8.5",
=======
  "version": "0.9.0",
>>>>>>> 91141afb
  "repository": {
    "type": "git",
    "url": "https://github.com/kalabox/kalabox"
  },
  "bugs": {
    "email": "mike@kalamuna.com",
    "url": "http://github.com/kalabox/kalabox-issues"
  },
  "directories": {
    "lib": "./lib",
    "bin": "./bin"
  },
  "bin": {
    "kbox": "./bin/kbox.js"
  },
  "scripts": {
    "test": "istanbul cover _mocha",
    "postinstall": "node ./scripts/postinstall.js"
  },
  "dependencies": {
    "async": "^0.9.0",
    "async-eventemitter": "^0.2.2",
    "bluebird": "^2.9.3",
    "chalk": "~0.5.1",
    "decompress": "^2.1.1",
    "diskspace": "^0.1.7",
    "download": "^3.3.0",
    "download-progress": "0.0.1",
    "download-status": "^2.1.0",
    "fileinput": "https://github.com/kalabox/node-fileinput/tarball/master",
    "fs-extra": "^0.18.2",
    "inquirer": "^0.8.3",
    "kalabox-metrics-rest": "^0.1.0",
    "liftoff": "~0.13.2",
    "lodash": "~3.6.0",
    "minimist": "~1.1.0",
    "mkdirp": "^0.5.0",
    "node-getopt": "^0.2.3",
    "npm": "^2.5.1",
    "progress": "^1.1.8",
    "regex": "^0.1.1",
    "restler": "^3.2.2",
    "rimraf": "~2.2.8",
    "shelljs": "^0.3.0",
    "tildify": "~1.0.0",
    "tsort": "0.0.1",
    "uuid": "^2.0.1",
    "vasync": "~1.6.0",
    "verror": "1.6.x",
    "winston": "^0.9.0",
    "yargs": "^3.7.0"
  },
  "devDependencies": {
    "ben": "0.0.0",
    "chai": "^1.9.2",
    "grunt": "^0.4.5",
    "grunt-bump": "0.0.16",
    "grunt-contrib-clean": "^0.6.0",
    "grunt-contrib-copy": "^0.7.0",
    "grunt-contrib-jshint": "~0.10.0",
    "grunt-contrib-watch": "^0.6.1",
    "grunt-jscs": "~0.8.1",
    "grunt-jsdoc": "^0.5.7",
    "grunt-shell": "^1.1.1",
    "istanbul": "^0.3.2",
    "jsdoc-oblivion": "0.0.4",
    "jshint-stylish": "~1.0.0",
    "matchdep": "^0.3.0",
    "mocha": "^1.21.5",
    "mock-fs": "^2.3.1",
    "randomstring": "^1.0.5",
    "rewire": "^2.1.0",
    "sha1": "^1.1.0",
    "sinon": "^1.10.3"
  }
}<|MERGE_RESOLUTION|>--- conflicted
+++ resolved
@@ -8,11 +8,7 @@
     "wordpress"
   ],
   "preferGlobal": true,
-<<<<<<< HEAD
-  "version": "0.8.5",
-=======
   "version": "0.9.0",
->>>>>>> 91141afb
   "repository": {
     "type": "git",
     "url": "https://github.com/kalabox/kalabox"
