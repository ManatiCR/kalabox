{
  "name": "kalabox",
  "description": "A framework to build reusable, super fast, highly customizable, extensible integrated workflow solutions for all kinds of apps.",
  "keywords": [
    "docker",
    "kalabox",
    "drupal",
    "wordpress"
  ],
  "preferGlobal": true,
<<<<<<< HEAD
  "version": "0.7.9",
=======
  "version": "0.8.0",
>>>>>>> 4319acd8
  "repository": {
    "type": "git",
    "url": "https://github.com/kalabox/kalabox"
  },
  "bugs": {
    "email": "mike@kalamuna.com",
    "url": "http://github.com/kalabox/kalabox-issues"
  },
  "directories": {
    "lib": "./lib",
    "bin": "./bin"
  },
  "bin": {
    "kbox": "./bin/kbox.js"
  },
  "scripts": {
    "test": "istanbul cover _mocha",
    "postinstall": "node ./scripts/postinstall.js"
  },
  "dependencies": {
    "async": "^0.9.0",
    "async-eventemitter": "^0.2.2",
    "bluebird": "^2.9.3",
    "chalk": "~0.5.1",
    "decompress": "^2.1.1",
    "diskspace": "^0.1.7",
    "download": "^3.3.0",
    "download-progress": "0.0.1",
    "download-status": "^2.1.0",
    "fileinput": "https://github.com/kalabox/node-fileinput/tarball/master",
    "fs-extra": "^0.18.2",
    "inquirer": "^0.8.3",
    "kalabox-metrics-rest": "^0.1.0",
    "liftoff": "~0.13.2",
    "lodash": "~3.6.0",
    "minimist": "~1.1.0",
    "mkdirp": "^0.5.0",
    "node-getopt": "^0.2.3",
    "npm": "^2.5.1",
    "progress": "^1.1.8",
    "regex": "^0.1.1",
    "restler": "^3.2.2",
    "rimraf": "~2.2.8",
    "shelljs": "^0.3.0",
    "tildify": "~1.0.0",
    "tsort": "0.0.1",
    "uuid": "^2.0.1",
    "vasync": "~1.6.0",
    "verror": "1.6.x",
    "winston": "^0.9.0",
    "yargs": "^3.7.0"
  },
  "devDependencies": {
    "ben": "0.0.0",
    "chai": "^1.9.2",
    "grunt": "^0.4.5",
    "grunt-bump": "0.0.16",
    "grunt-contrib-clean": "^0.6.0",
    "grunt-contrib-copy": "^0.7.0",
    "grunt-contrib-jshint": "~0.10.0",
    "grunt-contrib-watch": "^0.6.1",
    "grunt-jscs": "~0.8.1",
    "grunt-jsdoc": "^0.5.7",
    "grunt-shell": "^1.1.1",
    "istanbul": "^0.3.2",
    "jsdoc-oblivion": "0.0.4",
    "jshint-stylish": "~1.0.0",
    "matchdep": "^0.3.0",
    "mocha": "^1.21.5",
    "mock-fs": "^2.3.1",
    "randomstring": "^1.0.5",
    "rewire": "^2.1.0",
    "sha1": "^1.1.0",
    "sinon": "^1.10.3"
  }
}<|MERGE_RESOLUTION|>--- conflicted
+++ resolved
@@ -8,11 +8,7 @@
     "wordpress"
   ],
   "preferGlobal": true,
-<<<<<<< HEAD
-  "version": "0.7.9",
-=======
   "version": "0.8.0",
->>>>>>> 4319acd8
   "repository": {
     "type": "git",
     "url": "https://github.com/kalabox/kalabox"
