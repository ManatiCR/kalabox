{
  "name": "kalabox",
  "description": "A framework to build reusable, super fast, highly customizable, extensible integrated workflow solutions for all kinds of apps.",
  "keywords": [
    "docker",
    "kalabox",
    "drupal",
    "wordpress"
  ],
  "main": "lib/kbox.js",
  "preferGlobal": true,
<<<<<<< HEAD
  "version": "0.9.15",
=======
  "version": "0.10.0",
>>>>>>> 8b83c872
  "repository": {
    "type": "git",
    "url": "https://github.com/kalabox/kalabox"
  },
  "bugs": {
    "email": "mike@kalamuna.com",
    "url": "http://github.com/kalabox/kalabox-issues"
  },
  "directories": {
    "lib": "./lib",
    "bin": "./bin"
  },
  "bin": {
    "kbox": "./bin/kbox.js"
  },
  "scripts": {
    "test": "istanbul cover _mocha",
    "postinstall": "node ./scripts/postinstall.js"
  },
  "dependencies": {
    "async": "^0.9.0",
    "async-eventemitter": "^0.2.2",
    "bluebird": "^2.9.3",
    "chalk": "~0.5.1",
    "decompress": "^2.1.1",
    "diskspace": "^0.1.7",
    "download": "^3.3.0",
    "download-progress": "0.0.1",
    "download-status": "^2.1.0",
    "fileinput": "https://github.com/kalabox/node-fileinput/tarball/master",
    "fs-extra": "^0.18.2",
    "inquirer": "^0.8.3",
    "kalabox-metrics-rest": "^0.1.0",
    "liftoff": "~0.13.2",
    "lodash": "~3.6.0",
    "minimist": "~1.1.0",
    "mkdirp": "^0.5.0",
    "node-getopt": "^0.2.3",
    "npm": "^2.5.1",
    "progress": "^1.1.8",
    "regex": "^0.1.1",
    "restler": "^3.2.2",
    "rimraf": "~2.2.8",
    "sha1": "^1.1.0",
    "shelljs": "^0.3.0",
    "tildify": "~1.0.0",
    "tsort": "0.0.1",
    "uuid": "^2.0.1",
    "vasync": "~1.6.0",
    "verror": "1.6.x",
    "winston": "^0.9.0",
    "yargs": "^3.7.0"
  },
  "devDependencies": {
    "ben": "0.0.0",
    "chai": "^1.9.2",
    "grunt": "^0.4.5",
    "grunt-bump": "0.0.16",
    "grunt-contrib-clean": "^0.6.0",
    "grunt-contrib-copy": "^0.7.0",
    "grunt-contrib-jshint": "~0.10.0",
    "grunt-contrib-watch": "^0.6.1",
    "grunt-jscs": "~0.8.1",
    "grunt-jsdoc": "^0.5.7",
    "grunt-shell": "^1.1.1",
    "istanbul": "^0.3.2",
    "jsdoc-oblivion": "0.0.4",
    "jshint-stylish": "~1.0.0",
    "matchdep": "^0.3.0",
    "mocha": "^1.21.5",
    "mock-fs": "^2.3.1",
    "randomstring": "^1.0.5",
    "rewire": "^2.1.0",
    "sinon": "^1.10.3"
  }
}<|MERGE_RESOLUTION|>--- conflicted
+++ resolved
@@ -9,11 +9,8 @@
   ],
   "main": "lib/kbox.js",
   "preferGlobal": true,
-<<<<<<< HEAD
   "version": "0.9.15",
-=======
   "version": "0.10.0",
->>>>>>> 8b83c872
   "repository": {
     "type": "git",
     "url": "https://github.com/kalabox/kalabox"
