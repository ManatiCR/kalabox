--- conflicted
+++ resolved
@@ -1,18 +1,13 @@
 {
-<<<<<<< HEAD
-  "name": "Kalabox",
-  "description": "An application orchestration concept for Kalabox",
-  "version": "0.0.1",
-  "scripts": {
-    "test": "istanbul cover _mocha"
-=======
   "name": "kalabox",
   "description": "A Docker orchestration library & CLI tool",
   "version": "0.1.0",
   "repository": "kalabox/kalabox",
   "bin": {
     "kbox": "./bin/kbox.js"
->>>>>>> a3c52f7d
+  },
+  "scripts": {
+    "test": "istanbul cover _mocha"
   },
   "dependencies": {
     "dockerode": "~2.0.3",
