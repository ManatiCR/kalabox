--- conflicted
+++ resolved
@@ -8,11 +8,7 @@
     "wordpress"
   ],
   "preferGlobal": true,
-<<<<<<< HEAD
-  "version": "0.7.8",
-=======
   "version": "0.8.0",
->>>>>>> d03a7737
   "repository": {
     "type": "git",
     "url": "https://github.com/kalabox/kalabox"
