--- conflicted
+++ resolved
@@ -1,11 +1,7 @@
 {
   "name": "kalabox",
   "description": "A Docker orchestration library & CLI tool",
-<<<<<<< HEAD
-  "version": "0.1.8",
-=======
   "version": "0.1.9",
->>>>>>> b1d1e29a
   "repository": "kalabox/kalabox",
   "bin": {
     "kbox": "./bin/kbox.js"
