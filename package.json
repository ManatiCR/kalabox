{
  "name": "kalabox",
  "description": "A framework to build reusable, super fast, highly customizable, extensible integrated workflow solutions for all kinds of apps.",
  "keywords": [
    "docker",
    "kalabox",
    "drupal",
    "wordpress"
  ],
  "preferGlobal": true,
<<<<<<< HEAD
  "version": "0.10.0",
=======
  "version": "0.9.9",
>>>>>>> 0e7aed89
  "repository": {
    "type": "git",
    "url": "https://github.com/kalabox/kalabox"
  },
  "bugs": {
    "email": "mike@kalamuna.com",
    "url": "http://github.com/kalabox/kalabox-issues"
  },
  "directories": {
    "lib": "./lib",
    "bin": "./bin"
  },
  "bin": {
    "kbox": "./bin/kbox.js"
  },
  "scripts": {
    "test": "istanbul cover _mocha",
    "postinstall": "node ./scripts/postinstall.js"
  },
  "dependencies": {
    "async": "^0.9.0",
    "async-eventemitter": "^0.2.2",
    "bluebird": "^2.9.3",
    "chalk": "~0.5.1",
    "decompress": "^2.1.1",
    "diskspace": "^0.1.7",
    "download": "^3.3.0",
    "download-progress": "0.0.1",
    "download-status": "^2.1.0",
    "fileinput": "https://github.com/kalabox/node-fileinput/tarball/master",
    "fs-extra": "^0.18.2",
    "inquirer": "^0.8.3",
    "kalabox-metrics-rest": "^0.1.0",
    "liftoff": "~0.13.2",
    "lodash": "~3.6.0",
    "minimist": "~1.1.0",
    "mkdirp": "^0.5.0",
    "node-getopt": "^0.2.3",
    "npm": "^2.5.1",
    "progress": "^1.1.8",
    "regex": "^0.1.1",
    "restler": "^3.2.2",
    "rimraf": "~2.2.8",
    "sha1": "^1.1.0",
    "shelljs": "^0.3.0",
    "tildify": "~1.0.0",
    "tsort": "0.0.1",
    "uuid": "^2.0.1",
    "vasync": "~1.6.0",
    "verror": "1.6.x",
    "winston": "^0.9.0",
    "yargs": "^3.7.0"
  },
  "devDependencies": {
    "ben": "0.0.0",
    "chai": "^1.9.2",
    "grunt": "^0.4.5",
    "grunt-bump": "0.0.16",
    "grunt-contrib-clean": "^0.6.0",
    "grunt-contrib-copy": "^0.7.0",
    "grunt-contrib-jshint": "~0.10.0",
    "grunt-contrib-watch": "^0.6.1",
    "grunt-jscs": "~0.8.1",
    "grunt-jsdoc": "^0.5.7",
    "grunt-shell": "^1.1.1",
    "istanbul": "^0.3.2",
    "jsdoc-oblivion": "0.0.4",
    "jshint-stylish": "~1.0.0",
    "matchdep": "^0.3.0",
    "mocha": "^1.21.5",
    "mock-fs": "^2.3.1",
    "randomstring": "^1.0.5",
    "rewire": "^2.1.0",
    "sinon": "^1.10.3"
  }
}<|MERGE_RESOLUTION|>--- conflicted
+++ resolved
@@ -8,11 +8,7 @@
     "wordpress"
   ],
   "preferGlobal": true,
-<<<<<<< HEAD
   "version": "0.10.0",
-=======
-  "version": "0.9.9",
->>>>>>> 0e7aed89
   "repository": {
     "type": "git",
     "url": "https://github.com/kalabox/kalabox"
