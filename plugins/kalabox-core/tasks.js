--- conflicted
+++ resolved
@@ -6,326 +6,6 @@
 
 module.exports = function(kbox) {
 
-<<<<<<< HEAD
-  var outputContainers = function(app, done) {
-    if (typeof app === 'function' && !done) {
-      done = app;
-      app = null;
-    }
-
-    var appName = null;
-    if (app) {
-      appName = app.name;
-    }
-
-    kbox.engine.list(appName, function(err, containers) {
-      if (err) {
-        done(err);
-      } else {
-        async.each(containers,
-        function(container, next) {
-          kbox.engine.info(container.id, function(err, info) {
-            if (err) {
-              next(err);
-            } else {
-              if (info) {
-                console.log(JSON.stringify(info, null, '  '));
-              }
-              next();
-            }
-          });
-        },
-        function(err) {
-          done(err);
-        });
-      }
-    });
-
-  };
-
-  /*
-   * TASKS THAT DO NOT NEED THE APP OBJECT.
-   */
-
-  // Display list of apps.
-  kbox.tasks.add(function(task) {
-    task.path = ['apps'];
-    task.description = 'Display list of apps.';
-    task.func = function(done) {
-      kbox.app.list(function(err, apps) {
-        if (err) {
-          done(err);
-        } else {
-          var appNames = _.map(apps, function(app) {
-            return app.name;
-          });
-          appNames.sort();
-          _.forEach(appNames, function(appName) {
-            console.log(appName);
-          });
-          done();
-        }
-      });
-    };
-  });
-
-  // Display list of containers.
-  kbox.tasks.add(function(task) {
-    task.path = ['containers'];
-    task.description = 'Display list of all installed kbox containers.';
-    task.func = function(done) {
-      outputContainers(done);
-    };
-  });
-
-  // Prints out the config.
-  kbox.tasks.add(function(task) {
-    task.path = ['config'];
-    task.description = 'Display the kbox configuration.';
-    task.func = function() {
-      var config = kbox.core.config.getGlobalConfig();
-      console.log(JSON.stringify(config, null, '  '));
-    };
-  });
-
-  // Prints out the kbox version.
-  kbox.tasks.add(function(task) {
-    task.path = ['version'];
-    task.description = 'Display the kbox version.';
-    task.func = function() {
-      console.log(kbox.core.config.getGlobalConfig().version);
-    };
-  });
-
-  var createFrameworkFunc = function(task, frameworkModule) {
-    if (typeof frameworkModule !== 'object') {
-      throw new TypeError('Invalid frameworkModule: ' + frameworkModule);
-    }
-
-    // Provide an option for viewing install steps instead of running them.
-    task.options = [
-      ['t', 'test', 'Display list of steps.']
-    ];
-
-    return function(done) {
-
-      var argv = kbox.core.deps.lookup('argv');
-      var config = kbox.core.deps.lookup('config');
-
-      if (this.options.test) {
-        var steps = frameworkModule.getSteps();
-        steps.forEach(function(step) {
-          console.log(step);
-        });
-        return done();
-      }
-
-      // Logging function.
-      var log = function(msg) {
-        if (msg) {
-          console.log('#### ' + msg + ' ####');
-          //console.log(chalk.green('#### ' + msg + ' ####'));
-        } else {
-          console.log('');
-        }
-      };
-
-      // State to inject into install.
-      var state = {
-        adminCommands: [],
-        config: config,
-        downloads: [],
-        log: console.log,
-        status: {
-          ok: chalk.green('OK'),
-          notOk: chalk.red('NOT OK')
-        }
-      };
-
-      // Add app object to state.
-      kbox.whenApp(function(app) {
-        state.app = app;
-      });
-
-      // Keep track of which step we are on.
-      var stepIndex = 1;
-
-      // Get the current time in milliseconds.
-      var getTime = function() {
-        return Date.now();
-      };
-
-      // Time the install started.
-      var startTime = getTime();
-
-      // Time the current step started.
-      var stepStartTime = startTime;
-
-      // Runs right before step.
-      frameworkModule.events.on('pre-step', function(step) {
-        var stepNumberInfo = [stepIndex, state.stepCount].join(':');
-        var stepInfo = 'Starting ' + step.name;
-
-        log('[' + stepNumberInfo + '] ' + stepInfo);
-        log('description => ' + step.description);
-        log('dependencies => ' + step.deps.join(', '));
-
-        stepIndex += 1;
-      });
-
-      // Runs right after step.
-      frameworkModule.events.on('post-step', function(step) {
-        var now = getTime();
-        var duration = now - stepStartTime;
-        stepStartTime = now;
-
-        log('Finished ' + step.name + ' (' + duration + ')');
-        log();
-      });
-
-      // Error.
-      frameworkModule.events.on('error', function(err) {
-        done(err);
-      });
-
-      // Install is done.
-      frameworkModule.events.on('end', function(state) {
-        done();
-      });
-
-      // Run the installer.
-      frameworkModule.run(state);
-
-    };
-  };
-
-  // Update task.
-  kbox.tasks.add(function(task) {
-    task.path = ['update'];
-    task.description = 'Update kbox and it\'s dependencies.';
-    task.func = createFrameworkFunc(task, kbox.update);
-  });
-
-  // Provision task.
-  kbox.tasks.add(function(task) {
-    task.path = ['provision'];
-    task.description = 'Install kbox and it\'s dependencies.';
-    task.func = createFrameworkFunc(task, kbox.install);
-  });
-
-  /*
-   * TASKS THAT **DO** NEED THE APP OBJECT.
-   */
-
-  kbox.whenApp(function(app) {
-
-    // Update task.
-    kbox.tasks.add(function(task) {
-      task.path = [app.name, 'update'];
-      task.description = 'Update application and it\'s dependencies.';
-      task.func = createFrameworkFunc(task, kbox.update);
-    });
-
-    kbox.tasks.add(function(task) {
-      task.path = [app.name, 'install'];
-      task.description = 'Install a kbox application.';
-      task.func = function(done) {
-        kbox.app.install(app, done);
-      };
-    });
-
-    kbox.tasks.add(function(task) {
-      task.path = [app.name, 'uninstall'];
-      task.description = 'Uninstall an installed kbox application';
-      task.func = function(done) {
-        kbox.app.uninstall(app, done);
-      };
-    });
-
-    kbox.tasks.add(function(task) {
-      task.path = [app.name, 'start'];
-      task.description = 'Start an installed kbox application.';
-      task.func = function(done) {
-        kbox.app.start(app, done);
-      };
-    });
-
-    kbox.tasks.add(function(task) {
-      task.path = [app.name, 'stop'];
-      task.description = 'Stop a running kbox application.';
-      task.func = function(done) {
-        kbox.app.stop(app, done);
-      };
-    });
-
-    kbox.tasks.add(function(task) {
-      task.path = [app.name, 'restart'];
-      task.description = 'Stop and then start a running kbox application.';
-      task.func = function(done) {
-        kbox.app.restart(app, done);
-      };
-    });
-
-    kbox.tasks.add(function(task) {
-      task.path = [app.name, 'config'];
-      task.description = 'Display the kbox application\'s configuration.';
-      task.func = function() {
-        console.log(JSON.stringify(app.config, null, '  '));
-      };
-    });
-
-    kbox.tasks.add(function(task) {
-      task.path = [app.name, 'containers'];
-      task.description =
-        'Display list of application\'s installed containers.';
-      task.func = function(done) {
-        outputContainers(app, done);
-      };
-    });
-
-    kbox.tasks.add(function(task) {
-      task.path = [app.name, 'inspect'];
-      task.description = 'Inspect containers.';
-      task.allowArgv = true;
-      task.func = function(done) {
-        var targets = this.argv;
-        kbox.engine.list(app.name, function(err, containers) {
-          if (err) {
-            done(err);
-          } else {
-            // Map argv to containers.
-            targets = _.map(targets, function(target) {
-              var result = _.find(containers, function(container) {
-                return container.name === target;
-              });
-              if (!result) {
-                done(new Error('No container named: ' + target));
-              } else {
-                return result;
-              }
-            });
-            // Inspect each container and output data.
-            async.eachSeries(targets,
-            function(target, next) {
-              kbox.engine.inspect(target.id, function(err, data) {
-                if (err) {
-                  next(err);
-                } else {
-                  console.log(data);
-                  next();
-                }
-              });
-            },
-            function(err) {
-              done(err);
-            });
-          }
-        });
-      };
-    });
-
-  });
-=======
   require('./tasks/apps.js')(kbox);
   require('./tasks/config.js')(kbox);
   require('./tasks/containers.js')(kbox);
@@ -338,6 +18,5 @@
   require('./tasks/uninstall.js')(kbox);
   require('./tasks/update.js')(kbox);
   require('./tasks/version.js')(kbox);
->>>>>>> cff546d9
 
 };