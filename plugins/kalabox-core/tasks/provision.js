--- conflicted
+++ resolved
@@ -10,14 +10,8 @@
 
   // Provision task.
   kbox.tasks.add(function(task) {
-    task.path = ['provision'];
-<<<<<<< HEAD
-    task.description = 'Install kbox and it\'s dependencies.';
+    task.description = 'Install or update kbox and it\'s dependencies.';
     task.func = util.createFrameworkFunc(task, kbox.install);
-=======
-    task.description = 'Install or update kbox and it\'s dependencies.';
-    task.func = util.createFrameworkFunc(kbox.install);
->>>>>>> 02fef730
   });
 
 };