'use strict';

/**
 * This contains all the core commands that kalabox can run on every machine
 */

var async = require('async');
var chalk = require('chalk');
var _ = require('lodash');

module.exports = function(kbox) {

  var helpers = kbox.util.helpers;

  var outputContainers = function(app, done) {
    if (typeof app === 'function' && !done) {
      done = app;
      app = null;
    }

    var appName = null;
    if (app) {
      appName = app.name;
    }

    kbox.engine.list(appName, function(err, containers) {
      if (err) {
        done(err);
      } else {
        async.each(containers,
        function(container, next) {
          kbox.engine.info(container.id, function(err, info) {
            if (err) {
              next(err);
            } else {
              if (info) {
                console.log(JSON.stringify(info, null, '  '));
              }
              next();
            }
          });
        },
        function(err) {
          done(err);
        });
      }
    });
  };

  var createFrameworkFunc = function(task, frameworkModule) {
    if (typeof task !== 'object') {
      throw new TypeError('Invalid task object: ' + task);
    }
    if (typeof frameworkModule !== 'object') {
      throw new TypeError('Invalid frameworkModule: ' + frameworkModule);
    }
<<<<<<< HEAD

    // Add test option.
    task.options.push({
      name: 'test',
      alias: 't',
      description: 'Display list of steps instead of running steps.'
    });

=======
>>>>>>> 02fef730
    return function(done) {

      var config = kbox.core.deps.lookup('config');

      if (this.options.test) {
        var steps = frameworkModule.getSteps();
        steps.forEach(function(step) {
          console.log(step);
        });
        return done();
      }

      // Logging function.
      var log = kbox.core.log;

      // State to inject into install.
      var state = {
        adminCommands: [],
        config: config,
        downloads: [],
        containers: [],
        log: log,
        status: true
      };

      // Add app object to state.
      kbox.whenApp(function(app) {
        state.app = app;
      });

      // Keep track of which step we are on.
      var stepIndex = 1;

      // Get the current time in milliseconds.
      var getTime = function() {
        return Date.now();
      };

      // Time the install started.
      var startTime = getTime();

      // Time the current step started.
      var stepStartTime = startTime;

      // Runs right before step.
      frameworkModule.events.on('pre-step', function(step) {
        // Logging stuff
        var stepNumberInfo = [stepIndex, state.stepCount].join(':');
        var stepInfo = 'Starting ' + step.name;
        log.debug('[' + stepNumberInfo + '] ' + stepInfo);
        log.debug('description => ' + step.description);
        log.debug('dependencies => ' + step.deps.join(', '));
        log.info(chalk.cyan('-- Step ' + stepIndex + ' --'));
        log.info(chalk.grey(step.description));

        stepIndex += 1;
      });

      // Runs right after step.
      frameworkModule.events.on('post-step', function(step) {
        var now = getTime();
        var duration = now - stepStartTime;
        stepStartTime = now;
        if (state.status) {
          log.debug('Finished ' + step.name + ' (' + duration + ')');
          log.info(chalk.cyan('-- ') + chalk.green('OK!') + chalk.cyan(' --'));
        }
        else {
          log.info(chalk.cyan('-- ') + chalk.red('FAIL.') + chalk.cyan(' --'));
        }
        console.log('');
      });

      // Error.
      frameworkModule.events.on('error', function(err) {
        done(err);
      });

      // Install is done.
      frameworkModule.events.on('end', function(state) {
        log.info(chalk.green('Huzzah! process complete!'));
        done();
      });

      // Run the installer.
      frameworkModule.run(state);

    };
  };

  var runAdminCmds = function(adminCommands, callback) {
    // Validation.
    if (!Array.isArray(adminCommands)) {
      return callback(new TypeError('Invalid adminCommands: ' + adminCommands));
    }
    adminCommands.forEach(function(adminCommand, index) {
      if (typeof adminCommand !== 'string' || adminCommand.length < 1) {
        callback(new TypeError('Invalid adminCommand index: ' + index +
          ' cmd: ' + adminCommand));
      }
    });

    // Process admin commands.
    if (adminCommands.length > 0) {
      var child = kbox.install.cmd.runCmdsAsync(adminCommands);
      child.stdout.on('data', function(data) {
        console.log(data);
      });
      child.stdout.on('end', function() {
        callback();
      });
      child.stderr.on('data', function(data) {
        // If we callback() here it fails on linux
        console.log(data);
      });
    } else {
      callback();
    }
  };

  var prepareImages = function(sContainers, callback) {
    kbox.engine.list(function(err, containers) {
      if (err) {
        callback(err);
      }
      else {
        helpers.mapAsync(
          containers,
          function(container, done) {
            if (_.include(sContainers, container.name)) {
              kbox.engine.info(container.id, function(err, info) {
                if (info.running) {
                  kbox.engine.stop(container.id, function(err) {
                    if (err) {
                      done(err);
                    }
                    else {
                      kbox.engine.remove(container.id, function(err) {
                        if (err) {
                          done(err);
                        }
                        else {
                          done();
                        }
                      });
                    }
                  });
                }
                else {
                  kbox.engine.remove(container.id, function(err) {
                    if (err) {
                      done(err);
                    }
                    else {
                      done();
                    }
                  });
                }
              });
            }
            else {
              done();
            }
          },
          function(errs) {
            if (err) {
              callback(err);
            }
            else {
              callback();
            }
          }
        );
      }
    });
  };

  return {
    outputContainers: outputContainers,
    createFrameworkFunc: createFrameworkFunc,
    runAdminCmds: runAdminCmds,
    prepareImages: prepareImages
  };

};<|MERGE_RESOLUTION|>--- conflicted
+++ resolved
@@ -54,7 +54,6 @@
     if (typeof frameworkModule !== 'object') {
       throw new TypeError('Invalid frameworkModule: ' + frameworkModule);
     }
-<<<<<<< HEAD
 
     // Add test option.
     task.options.push({
@@ -63,8 +62,6 @@
       description: 'Display list of steps instead of running steps.'
     });
 
-=======
->>>>>>> 02fef730
     return function(done) {
 
       var config = kbox.core.deps.lookup('config');
