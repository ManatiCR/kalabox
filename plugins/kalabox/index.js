--- conflicted
+++ resolved
@@ -6,12 +6,11 @@
 var deps = require('../../lib/deps.js');
 var installer = require('../../lib/install.js');
 
-<<<<<<< HEAD
 var B2D_UP_TIMEOUT = 120 * 1000;
 var B2D_DOWN_TIMEOUT = 60 * 1000;
 var KBOX_INSTALL_TIMEOUT = 60 * 60 * 1000;
 
-module.exports = function(b2d, plugin, manager, docker) {
+module.exports = function(b2d, plugin, manager, tasks, docker, kConfig) {
 
   // @todo: infinite timeout?
   manager.registerTask('install', KBOX_INSTALL_TIMEOUT, function(done) {
@@ -46,11 +45,6 @@
     });
   });
 
-  // @todo: not sure the status of these commands
-  manager.registerTask('list', function(done) {
-=======
-module.exports = function(plugin, manager, tasks, kConfig) {
-
   tasks.registerTask('config', function(done) {
     var globalConfig = kConfig.getGlobalConfig();
     console.log(JSON.stringify(globalConfig, null, '\t'));
@@ -58,7 +52,6 @@
   });
 
   tasks.registerTask('list', function(done) {
->>>>>>> 2eb64899
     var i = 1;
     manager.getApps(function(apps) {
 
