--- conflicted
+++ resolved
@@ -6,10 +6,7 @@
 var deps = require('../../lib/deps.js');
 var installer = require('../../lib/install.js');
 
-<<<<<<< HEAD
-module.exports = function(plugin, manager, tasks, globalConfig, argv) {
-=======
-module.exports = function(b2d, plugin, manager, tasks, docker, globalConfig) {
+module.exports = function(argv, b2d, globalConfig, manager, plugin, tasks) {
 
   // @todo: infinite timeout?
   tasks.registerTask('install', function(done) {
@@ -43,7 +40,6 @@
       done();
     });
   });
->>>>>>> b3f257a3
 
   tasks.registerTask('config', function(done) {
     console.log(JSON.stringify(globalConfig, null, '\t'));
