--- conflicted
+++ resolved
@@ -6,16 +6,13 @@
 var deps = require('../../lib/deps.js');
 var installer = require('../../lib/install.js');
 
-<<<<<<< HEAD
+
 var B2D_UP_ATTEMPTS = 3;
 var B2D_DOWN_ATTEMPTS = 3;
 var B2D_STATUS_ATTEMPTS = 3;
 var B2D_IP_ATTEMPTS = 3;
 
-module.exports = function(b2d, plugin, manager, tasks, docker, globalConfig) {
-=======
 module.exports = function(argv, b2d, globalConfig, manager, plugin, tasks) {
->>>>>>> 4de17a64
 
   // Tasks
   // @todo: infinite timeout?
