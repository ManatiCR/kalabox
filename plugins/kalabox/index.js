--- conflicted
+++ resolved
@@ -4,18 +4,10 @@
 var chalk = require('chalk');
 var plugin = require('../../lib/plugin.js');
 
-<<<<<<< HEAD
-module.exports = function(plugin, manager) {
-  manager.registerTask('list', function(done) {
-    var i = 1;
-    manager.getApps(function(apps) {
-      console.log('');
-=======
 module.exports = function() {
   plugin.init(function(manager) {
->>>>>>> 13ee3b02
 
-    manager.registerTask('list', function() {
+    manager.registerTask('list', function(done) {
       var i = 1;
       manager.getApps(function(apps) {
         console.log('');
@@ -38,28 +30,19 @@
         });
         console.log('');
       });
-<<<<<<< HEAD
       console.log('');
       done();
-=======
->>>>>>> 13ee3b02
     });
 
-<<<<<<< HEAD
-  manager.registerTask('pc', function(done) {
-    var onRemove = function(data) {
-      // container was removed
-    };
-    var onDone = function() {
-      done();
-    };
-    manager.purgeContainers(onRemove, onDone);
-=======
-    manager.registerTask('pc', function() {
-      manager.purgeContainers(function(data) {
-      });
+    manager.registerTask('pc', function(done) {
+      var onRemove = function(data) {
+        // container was removed
+      };
+      var onDone = function() {
+        done();
+      };
+      manager.purgeContainers(onRemove, onDone);
     });
 
->>>>>>> 13ee3b02
   });
 };