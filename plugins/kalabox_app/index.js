--- conflicted
+++ resolved
@@ -60,15 +60,10 @@
   });
 
   app.on('post-remove', function() {
-<<<<<<< HEAD
-    rimraf(app.dataPath, function(er) {
-      if (er) {throw er; }
-=======
     rimraf(app.dataPath, function(err) {
       if (err) {
         throw err;
       }
->>>>>>> 2eb64899
     });
   });
 
