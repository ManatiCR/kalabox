'use strict';

var chalk = require('chalk');
var fs = require('fs');

module.exports = function(kbox) {

  var ok = chalk.green('OK');

  var notOk = chalk.red('NOT OK');

  // Firewall.
  kbox.install.registerStep(function(step) {
    step.name = 'firewall';
    step.description = 'Check firewall settings.';
    step.deps = [];
    step.subscribes = ['internet'];
    step.all.darwin = function(state, done) {
      state.log('checking firewall settings...');
      kbox.util.firewall.isOkay(function(isOkay) {
        var status = isOkay ? ok : notOk;
        var err = isOkay ? null : new Error('Invalid firewall settings.');
        state.log('status: ' + status);
        done(err);
      });
    };
  });

  // Internet.
  kbox.install.registerStep(function(step) {
    step.name = 'internet';
    step.description = 'Check for Internet access.';
    step.deps = [];
    step.all = function(state, done) {
      var url = 'www.google.com';
      state.log('checking: ' + url);
      kbox.util.internet.check(url, function(err) {
        var status = err ? notOk : ok;
        state.log('status: ' + status);
        done(err);
      });
    };
  });

  // Disk space.
  kbox.install.registerStep(function(step) {
    step.name = 'disk-space';
    step.description = 'Check for available disk space.';
    step.deps = [];
    step.all = function(state, done) {
      state.log('Checking available disk space.');
      kbox.util.disk.getFreeSpace(function(err, freeMbs) {
        if (err) {
          done(err);
        } else {
          var enoughFreeSpace = freeMbs > (1 * 1000);
          var status = enoughFreeSpace ? ok : notOk;
          state.log('status: ' + status);
          if (!enoughFreeSpace) {
            err = new Error('Not enough disk space for install!');
          }
          done(err);
        }
      });
    };
  });

  // Downloads.
  kbox.install.registerStep(function(step) {
    step.name = 'downloads';
    step.description = 'Download intallation files.';
    step.deps = ['disk-space', 'internet'];
    step.all = function(state, done) {
      // Grab downloads from state.
      var downloads = state.downloads;

      // Validation.
      if (!Array.isArray(downloads)) {
        return done(new TypeError('Invalid downloads: ' + downloads));
      }
      downloads.forEach(function(download, index) {
        if (typeof download !== 'string' || download.length < 1) {
          done(new TypeError('Invalid download: index: ' + index +
            ' cmd: ' + download));
        }
      });

      // Download.
      if (downloads.length > 0) {
        state.downloadDir = kbox.util.disk.getTempDir();
        downloads.forEach(function(url) {
          state.log([url, state.downloadDir].join(' -> '));
        });
        var downloadFiles = kbox.util.download.downloadFiles;
        downloadFiles(downloads, state.downloadDir, function(err) {
          if (err) {
            state.log(state.status.notOk);
            done(err);
          } else {
            state.log(state.status.ok);
            done();
          }
        });
      } else {
        done();
      }
    };
  });

  // Prepares /usr/local/bin on nix
  kbox.install.registerStep(function(step) {
    step.name = 'prepare-usr-bin';
    step.description  = 'Preparing /usr/local/bin';
    step.subscribes = ['run-admin-commands'];
    step.all.linux = function(state, done) {
      var owner = [process.env.USER, process.env.USER].join(':');
      state.adminCommands.unshift('chown ' + owner + ' /usr/local/bin');
      if (!fs.existsSync('/usr/local/bin')) {
        state.adminCommands.unshift('mkdir -p /usr/local/bin');
      }
      done();
    };
  });

  // Run administator commands.
  kbox.install.registerStep(function(step) {
    step.name = 'run-admin-commands';
    step.description = 'Run shell commands as adminstrator.';
<<<<<<< HEAD
    step.all.darwin = function(state, done) {
      // Grab admin commands from state.
      var adminCommands = state.adminCommands;

      // Validation.
      if (!Array.isArray(adminCommands)) {
        return done(new TypeError('Invalid adminCommands: ' + adminCommands));
      }
      adminCommands.forEach(function(adminCommand, index) {
        if (typeof adminCommand !== 'string' || adminCommand.length < 1) {
          done(new TypeError('Invalid adminCommand index: ' + index +
            ' cmd: ' + adminCommand));
        }
      });

      // Process admin commands.
      if (adminCommands.length > 0) {
        var child = kbox.install.cmd.runCmdsAsync(adminCommands);
=======
    step.all = function(state, done) {
      if (state.adminCommands.length > 0) {
        console.log(state.adminCommands);
        var child = kbox.install.cmd.runCmdsAsync(state.adminCommands);
>>>>>>> 9a92e01c
        child.stdout.on('data', function(data) {
          state.log(data);
        });
        child.stdout.on('end', function() {
          done();
        });
        child.stderr.on('data', function(data) {
          // If we done() here it fails on linux
          state.log(data);
        });
      } else {
        done();
      }
    };
  });

};<|MERGE_RESOLUTION|>--- conflicted
+++ resolved
@@ -126,8 +126,7 @@
   kbox.install.registerStep(function(step) {
     step.name = 'run-admin-commands';
     step.description = 'Run shell commands as adminstrator.';
-<<<<<<< HEAD
-    step.all.darwin = function(state, done) {
+    step.all = function(state, done) {
       // Grab admin commands from state.
       var adminCommands = state.adminCommands;
 
@@ -144,13 +143,8 @@
 
       // Process admin commands.
       if (adminCommands.length > 0) {
+        console.log(adminCommands);
         var child = kbox.install.cmd.runCmdsAsync(adminCommands);
-=======
-    step.all = function(state, done) {
-      if (state.adminCommands.length > 0) {
-        console.log(state.adminCommands);
-        var child = kbox.install.cmd.runCmdsAsync(state.adminCommands);
->>>>>>> 9a92e01c
         child.stdout.on('data', function(data) {
           state.log(data);
         });
