--- conflicted
+++ resolved
@@ -469,11 +469,7 @@
             if (!dnsIsSet) {
               log.info('Setting up DNS for Kalabox.');
               var ipCmds = cmd.buildDnsCmd(
-<<<<<<< HEAD
-                KALABOX_DNS_SERVERS, KALABOX_DNS_PATH, KALABOX_DNS_FILE
-=======
                 KALABOX_DNS_SERVERS, [KALABOX_DNS_PATH, KALABOX_DNS_FILE]
->>>>>>> a5a5e454
               );
               adminCmds = adminCmds.concat(ipCmds);
               adminCmds = adminCmds.concat('resolvconf -u');
