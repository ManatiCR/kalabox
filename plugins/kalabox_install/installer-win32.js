--- conflicted
+++ resolved
@@ -44,11 +44,7 @@
 // variables
 var adminCmds = [];
 var providerIsInstalled;
-<<<<<<< HEAD
-var dnsIsSet;
-=======
 var dnsIsSet = false;
->>>>>>> a5a5e454
 var profileIsSet;
 var syncThingIsInstalled;
 var syncThingIsConfigged;
